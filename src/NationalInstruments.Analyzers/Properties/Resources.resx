﻿<?xml version="1.0" encoding="utf-8"?>
<root>
  <!-- 
    Microsoft ResX Schema 
    
    Version 2.0
    
    The primary goals of this format is to allow a simple XML format 
    that is mostly human readable. The generation and parsing of the 
    various data types are done through the TypeConverter classes 
    associated with the data types.
    
    Example:
    
    ... ado.net/XML headers & schema ...
    <resheader name="resmimetype">text/microsoft-resx</resheader>
    <resheader name="version">2.0</resheader>
    <resheader name="reader">System.Resources.ResXResourceReader, System.Windows.Forms, ...</resheader>
    <resheader name="writer">System.Resources.ResXResourceWriter, System.Windows.Forms, ...</resheader>
    <data name="Name1"><value>this is my long string</value><comment>this is a comment</comment></data>
    <data name="Color1" type="System.Drawing.Color, System.Drawing">Blue</data>
    <data name="Bitmap1" mimetype="application/x-microsoft.net.object.binary.base64">
        <value>[base64 mime encoded serialized .NET Framework object]</value>
    </data>
    <data name="Icon1" type="System.Drawing.Icon, System.Drawing" mimetype="application/x-microsoft.net.object.bytearray.base64">
        <value>[base64 mime encoded string representing a byte array form of the .NET Framework object]</value>
        <comment>This is a comment</comment>
    </data>
                
    There are any number of "resheader" rows that contain simple 
    name/value pairs.
    
    Each data row contains a name, and value. The row also contains a 
    type or mimetype. Type corresponds to a .NET class that support 
    text/value conversion through the TypeConverter architecture. 
    Classes that don't support this are serialized and stored with the 
    mimetype set.
    
    The mimetype is used for serialized objects, and tells the 
    ResXResourceReader how to depersist the object. This is currently not 
    extensible. For a given mimetype the value must be set accordingly:
    
    Note - application/x-microsoft.net.object.binary.base64 is the format 
    that the ResXResourceWriter will generate, however the reader can 
    read any of the formats listed below.
    
    mimetype: application/x-microsoft.net.object.binary.base64
    value   : The object must be serialized with 
            : System.Runtime.Serialization.Formatters.Binary.BinaryFormatter
            : and then encoded with base64 encoding.
    
    mimetype: application/x-microsoft.net.object.soap.base64
    value   : The object must be serialized with 
            : System.Runtime.Serialization.Formatters.Soap.SoapFormatter
            : and then encoded with base64 encoding.

    mimetype: application/x-microsoft.net.object.bytearray.base64
    value   : The object must be serialized into a byte array 
            : using a System.ComponentModel.TypeConverter
            : and then encoded with base64 encoding.
    -->
  <xsd:schema id="root" xmlns="" xmlns:xsd="http://www.w3.org/2001/XMLSchema" xmlns:msdata="urn:schemas-microsoft-com:xml-msdata">
    <xsd:import namespace="http://www.w3.org/XML/1998/namespace" />
    <xsd:element name="root" msdata:IsDataSet="true">
      <xsd:complexType>
        <xsd:choice maxOccurs="unbounded">
          <xsd:element name="metadata">
            <xsd:complexType>
              <xsd:sequence>
                <xsd:element name="value" type="xsd:string" minOccurs="0" />
              </xsd:sequence>
              <xsd:attribute name="name" use="required" type="xsd:string" />
              <xsd:attribute name="type" type="xsd:string" />
              <xsd:attribute name="mimetype" type="xsd:string" />
              <xsd:attribute ref="xml:space" />
            </xsd:complexType>
          </xsd:element>
          <xsd:element name="assembly">
            <xsd:complexType>
              <xsd:attribute name="alias" type="xsd:string" />
              <xsd:attribute name="name" type="xsd:string" />
            </xsd:complexType>
          </xsd:element>
          <xsd:element name="data">
            <xsd:complexType>
              <xsd:sequence>
                <xsd:element name="value" type="xsd:string" minOccurs="0" msdata:Ordinal="1" />
                <xsd:element name="comment" type="xsd:string" minOccurs="0" msdata:Ordinal="2" />
              </xsd:sequence>
              <xsd:attribute name="name" type="xsd:string" use="required" msdata:Ordinal="1" />
              <xsd:attribute name="type" type="xsd:string" msdata:Ordinal="3" />
              <xsd:attribute name="mimetype" type="xsd:string" msdata:Ordinal="4" />
              <xsd:attribute ref="xml:space" />
            </xsd:complexType>
          </xsd:element>
          <xsd:element name="resheader">
            <xsd:complexType>
              <xsd:sequence>
                <xsd:element name="value" type="xsd:string" minOccurs="0" msdata:Ordinal="1" />
              </xsd:sequence>
              <xsd:attribute name="name" type="xsd:string" use="required" />
            </xsd:complexType>
          </xsd:element>
        </xsd:choice>
      </xsd:complexType>
    </xsd:element>
  </xsd:schema>
  <resheader name="resmimetype">
    <value>text/microsoft-resx</value>
  </resheader>
  <resheader name="version">
    <value>2.0</value>
  </resheader>
  <resheader name="reader">
    <value>System.Resources.ResXResourceReader, System.Windows.Forms, Version=4.0.0.0, Culture=neutral, PublicKeyToken=b77a5c561934e089</value>
  </resheader>
  <resheader name="writer">
    <value>System.Resources.ResXResourceWriter, System.Windows.Forms, Version=4.0.0.0, Culture=neutral, PublicKeyToken=b77a5c561934e089</value>
  </resheader>
  <data name="CategoryNI" xml:space="preserve">
    <value>NationalInstruments</value>
  </data>
  <data name="LRN001_Description" xml:space="preserve">
    <value>All restricted types should be defined under 'NationalInstruments.Restricted'.</value>
    <comment>An optional longer localizable description of the diagnostic.</comment>
  </data>
  <data name="LRN001_Message" xml:space="preserve">
    <value>The namespace '{0}' should be renamed to 'NationalInstruments.Restricted'.</value>
    <comment>The format-able message the diagnostic displays.</comment>
  </data>
  <data name="LRN001_Title" xml:space="preserve">
    <value>There is only one restricted namespace</value>
    <comment>The title of the diagnostic.</comment>
  </data>
  <data name="LRT001_Description" xml:space="preserve">
    <value>All types should be in the 'NationalInstruments' namespace.</value>
    <comment>An optional longer localizable description of the diagnostic.</comment>
  </data>
  <data name="LRT001_Message" xml:space="preserve">
    <value>Type '{0}' is not in the 'NationalInstruments' namespace.</value>
    <comment>The format-able message the diagnostic displays.</comment>
  </data>
  <data name="LRT001_Title" xml:space="preserve">
    <value>All types are in 'NationalInstruments' namespace</value>
    <comment>The title of the diagnostic.</comment>
  </data>
  <data name="NI1004_Description" xml:space="preserve">
    <value>Rather than using string literals, use a string resource (.resx), unless this string will never be displayed to users.</value>
    <comment>An optional longer localizable description of the diagnostic.</comment>
  </data>
  <data name="NI1004_Message" xml:space="preserve">
    <value>Use a string resource in a .resx file instead of string literal '{0}'.</value>
    <comment>The format-able message the diagnostic displays.</comment>
  </data>
  <data name="NI1004_Title" xml:space="preserve">
    <value>Do not use string literals in code</value>
    <comment>The title of the diagnostic.</comment>
  </data>
  <data name="NI1005_Description" xml:space="preserve">
    <value>IWeakEventListener.ReceiveWeakEvents() must return true.</value>
    <comment>An optional longer localizable description of the diagnostic.</comment>
  </data>
  <data name="NI1005_Message" xml:space="preserve">
    <value>IWeakEventListener.ReceiveWeakEvents() must return true.</value>
    <comment>The format-able message the diagnostic displays.</comment>
  </data>
  <data name="NI1005_Title" xml:space="preserve">
    <value>Do not return false from IWeakEventListener.ReceiveWeakEvents()</value>
    <comment>The title of the diagnostic.</comment>
  </data>
  <data name="NI1006_Description" xml:space="preserve">
    <value>These methods have been banned from NG code. Contact an architect for explanation.</value>
    <comment>An optional longer localizable description of the diagnostic.</comment>
  </data>
  <data name="NI1006_Message" xml:space="preserve">
    <value>Replace '{0}' with a non-banned method or get permission to suppress this rule.{1}  See http://nitalk.natinst.com/docs/DOC-153475 for more information</value>
    <comment>The format-able message the diagnostic displays.</comment>
  </data>
  <data name="NI1006_Title" xml:space="preserve">
    <value>Do not use banned methods</value>
    <comment>The title of the diagnostic.</comment>
  </data>
  <data name="NI1007_Description" xml:space="preserve">
    <value>Test classes must ultimately inherit from 'AutoTest'.</value>
    <comment>An optional longer localizable description of the diagnostic.</comment>
  </data>
  <data name="NI1007_Message" xml:space="preserve">
    <value>Test class '{0}' must ultimately derive from 'NationalInstruments.Core.TestUtilities.AutoTest'.</value>
    <comment>The format-able message the diagnostic displays.</comment>
  </data>
  <data name="NI1007_Title" xml:space="preserve">
    <value>Test classes must ultimately inherit from 'AutoTest'</value>
    <comment>The title of the diagnostic.</comment>
  </data>
  <data name="NI1001_Message" xml:space="preserve">
    <value>Private field '{0}' must begin with an underscore and be camel-cased.</value>
  </data>
  <data name="NI1001_Title" xml:space="preserve">
    <value>Private, mutable fields must begin with underscore and be camel-cased</value>
  </data>
  <data name="ParseError_Message" xml:space="preserve">
    <value>{0}</value>
    <comment>The exception text caught from parsing an "additional file".</comment>
  </data>
  <data name="NI1004_AttributeMissingTarget_Message" xml:space="preserve">
    <value>Attribute '{0}' with Scope '{1}' in file '{2}' is missing a Target value.</value>
    <comment>An attribute that affects NI1004 is missing a target parameter.</comment>
  </data>
  <data name="NI1015_Description" xml:space="preserve">
    <value>Await call while holding a model lock or inside a transaction.  This can lead to hard-to-diagnose hangs and intermittent test failures.  If you have questions, contact the Platform Framework team.</value>
    <comment>An optional longer localizable description of the diagnostic.</comment>
  </data>
  <data name="NI1015_Message" xml:space="preserve">
    <value>Await call while holding a model lock or inside a transaction.</value>
    <comment>The format-able message the diagnostic displays.</comment>
  </data>
  <data name="NI1015_Title" xml:space="preserve">
    <value>Await while holding a model lock or inside a transaction</value>
    <comment>The title of the diagnostic.</comment>
  </data>
  <data name="NI1006_AdditionalInfo_Alternative" xml:space="preserve">
    <value>Alternative: {0}</value>
    <comment>Alternate methods that can be used instead of the banned method.</comment>
  </data>
  <data name="NI1006_AdditionalInfo_BannedInThisAssembly" xml:space="preserve">
    <value>Banned in this assembly.</value>
    <comment>Indicating that the method is banned only in this (and perhaps other) assemblies and not globally.</comment>
  </data>
  <data name="NI1006_AdditionalInfo_Justification" xml:space="preserve">
    <value>Justification: {0}</value>
    <comment>An explanation for why this method is banned.</comment>
  </data>
  <data name="NI1016_Description" xml:space="preserve">
    <value>Do not lock directly on PrivateMemberLock.  This will not get the desired behavior of asserting if other locks are token. Instead, call Acquire().</value>
    <comment>An optional longer localizable description of the diagnostic.</comment>
  </data>
  <data name="NI1016_Message" xml:space="preserve">
    <value>Do not lock directly on PrivateMemberLock - instead, call Acquire().</value>
    <comment>The format-able message the diagnostic displays.</comment>
  </data>
  <data name="NI1016_Title" xml:space="preserve">
    <value>Do not lock directly on PrivateMemberLock.</value>
    <comment>The title of the diagnostic.</comment>
  </data>
  <data name="NI0017_Description" xml:space="preserve">
    <value>To enable fully backwards-compatible database migrations in EntityFramework, all columns in the DB should be nullable. This means DbSet cannot use value types (unless they are marked as [NotMapped]) or types that implement IEnumerable&lt;T&gt; (we don't know how they'll be handled).</value>
    <comment>An optional longer localizable description of the diagnostic.</comment>
  </data>
  <data name="NI0017_Diagnostic_IEnumerable" xml:space="preserve">
    <value>DbSet uses an IEnumerable that we don't know how EntityFramework will handle: {0} for {1} in {2}</value>
    <comment>The format-able message the diagnostic displays.</comment>
  </data>
  <data name="NI0017_Diagnostic_ValueType" xml:space="preserve">
    <value>DbSet creates non-nullable columns: {0} for {1} in {2} is a value type</value>
    <comment>The format-able message the diagnostic displays.</comment>
  </data>
  <data name="NI0017_Title" xml:space="preserve">
    <value>Database columns should be nullable</value>
    <comment>The title of the diagnostic.</comment>
  </data>
  <data name="NI1008_Title" xml:space="preserve">
    <value>Do not break backwards compatibility of released APIs</value>
    <comment>The title of the diagnostic.</comment>
  </data>
  <data name="NI1008_Description" xml:space="preserve">
    <value>Released APIs are monitored for backwards compatibility.</value>
    <comment>An optional longer localizable description of the diagnostic.</comment>
  </data>
  <data name="NI1008_Message" xml:space="preserve">
    <value>{0}</value>
    <comment>The format-able message the diagnostic displays.</comment>
  </data>
  <data name="NI1009_Description" xml:space="preserve">
    <value>Internal members/types need to be have the VisibleInternalAttribute to be accessible.</value>
    <comment>An optional longer localizable description of the diagnostic.</comment>
  </data>
  <data name="NI1009_Message" xml:space="preserve">
    <value>Cannot access internal member/type '{0}' without VisibleInternalAttribute</value>
    <comment>The format-able message the diagnostic displays.</comment>
  </data>
  <data name="NI1009_Title" xml:space="preserve">
    <value>Inaccessible internal member/type</value>
    <comment>The title of the diagnostic.</comment>
  </data>
  <data name="CategoryNaming" xml:space="preserve">
    <value>Naming</value>
  </data>
  <data name="IdentifiersShouldBeSpelledCorrectlyDescription" xml:space="preserve">
    <value>The name of an externally visible identifier contains one or more words that are not recognized by the Microsoft spelling checker library.</value>
  </data>
  <data name="IdentifiersShouldBeSpelledCorrectlyFileParse" xml:space="preserve">
    <value>Error parsing dictionary '{0}': {1}</value>
  </data>
  <data name="IdentifiersShouldBeSpelledCorrectlyMessageAssembly" xml:space="preserve">
    <value>Correct the spelling of '{0}' in assembly name {1}.</value>
  </data>
  <data name="IdentifiersShouldBeSpelledCorrectlyMessageAssemblyMoreMeaningfulName" xml:space="preserve">
    <value>Consider providing a more meaningful name than assembly name {0}.</value>
  </data>
  <data name="IdentifiersShouldBeSpelledCorrectlyMessageDelegateParameter" xml:space="preserve">
    <value>In delegate {0}, correct the spelling of '{1}' in parameter name {2}</value>
  </data>
  <data name="IdentifiersShouldBeSpelledCorrectlyMessageDelegateParameterMoreMeaningfulName" xml:space="preserve">
    <value>In delegate {0}, consider providing a more meaningful name than parameter name {1}.</value>
  </data>
  <data name="IdentifiersShouldBeSpelledCorrectlyMessageMember" xml:space="preserve">
    <value>Correct the spelling of '{0}' in member name {1}</value>
  </data>
  <data name="IdentifiersShouldBeSpelledCorrectlyMessageMemberMoreMeaningfulName" xml:space="preserve">
    <value>Consider providing a more meaningful name than member name {0}.</value>
  </data>
  <data name="IdentifiersShouldBeSpelledCorrectlyMessageMemberParameter" xml:space="preserve">
    <value>In method {0}, correct the spelling of '{1}' in parameter name {2}</value>
  </data>
  <data name="IdentifiersShouldBeSpelledCorrectlyMessageMemberParameterMoreMeaningfulName" xml:space="preserve">
    <value>In method {0}, consider providing a more meaningful name than parameter name {1}.</value>
  </data>
  <data name="IdentifiersShouldBeSpelledCorrectlyMessageMethodTypeParameter" xml:space="preserve">
    <value>On method {0}, correct the spelling of '{1}' in generic type parameter name {2}.</value>
  </data>
  <data name="IdentifiersShouldBeSpelledCorrectlyMessageMethodTypeParameterMoreMeaningfulName" xml:space="preserve">
    <value>On method {0}, consider providing a more meaningful name than generic type parameter name {1}.</value>
  </data>
  <data name="IdentifiersShouldBeSpelledCorrectlyMessageNamespace" xml:space="preserve">
    <value>Correct the spelling of '{0}' in namespace name '{1}'.</value>
  </data>
  <data name="IdentifiersShouldBeSpelledCorrectlyMessageNamespaceMoreMeaningfulName" xml:space="preserve">
    <value>Consider providing a more meaningful name than namespace name '{0}'.</value>
  </data>
  <data name="IdentifiersShouldBeSpelledCorrectlyMessageType" xml:space="preserve">
    <value>Correct the spelling of '{0}' in type name {1}.</value>
  </data>
  <data name="IdentifiersShouldBeSpelledCorrectlyMessageTypeMoreMeaningfulName" xml:space="preserve">
    <value>Consider providing a more meaningful name than type name {0}.</value>
  </data>
  <data name="IdentifiersShouldBeSpelledCorrectlyMessageTypeTypeParameter" xml:space="preserve">
    <value>On type {0}, correct the spelling of '{1}' in generic type parameter name {2}.</value>
  </data>
  <data name="IdentifiersShouldBeSpelledCorrectlyMessageTypeTypeParameterMoreMeaningfulName" xml:space="preserve">
    <value>On type {0}, consider providing a more meaningful name than generic type parameter name {1}.</value>
  </data>
  <data name="IdentifiersShouldBeSpelledCorrectlyMessageVariable" xml:space="preserve">
    <value>Correct the spelling of '{0}' in variable name {1}</value>
  </data>
  <data name="IdentifiersShouldBeSpelledCorrectlyTitle" xml:space="preserve">
    <value>Identifiers should be spelled correctly</value>
  </data>
<<<<<<< HEAD
  <data name="NI1017_Description" xml:space="preserve">
    <value>If you invoke a chain of methods with lambdas and that single line becomes very long, split each invocation onto its own line.</value>
    <comment>An optional longer localizable description of the diagnostic.</comment>
  </data>
  <data name="NI1017_Message" xml:space="preserve">
    <value>Split chains of dotted method invocations with lambdas. Use well-named local variables if needed.</value>
    <comment>The format-able message the diagnostic displays.</comment>
  </data>
  <data name="NI1017_Title" xml:space="preserve">
    <value>Split chains of dotted method invocations with lambdas.</value>
    <comment>The title of the diagnostic.</comment>
=======
  <data name="NI1018_Message" xml:space="preserve">
    <value>Do not use LINQ query syntax; use method syntax instead.</value>
  </data>
  <data name="NI1018_Title" xml:space="preserve">
    <value>Do not use LINQ query syntax.</value>
>>>>>>> 2baae76d
  </data>
</root><|MERGE_RESOLUTION|>--- conflicted
+++ resolved
@@ -345,8 +345,7 @@
   <data name="IdentifiersShouldBeSpelledCorrectlyTitle" xml:space="preserve">
     <value>Identifiers should be spelled correctly</value>
   </data>
-<<<<<<< HEAD
-  <data name="NI1017_Description" xml:space="preserve">
+    <data name="NI1017_Description" xml:space="preserve">
     <value>If you invoke a chain of methods with lambdas and that single line becomes very long, split each invocation onto its own line.</value>
     <comment>An optional longer localizable description of the diagnostic.</comment>
   </data>
@@ -357,12 +356,11 @@
   <data name="NI1017_Title" xml:space="preserve">
     <value>Split chains of dotted method invocations with lambdas.</value>
     <comment>The title of the diagnostic.</comment>
-=======
+  </data>
   <data name="NI1018_Message" xml:space="preserve">
     <value>Do not use LINQ query syntax; use method syntax instead.</value>
   </data>
   <data name="NI1018_Title" xml:space="preserve">
     <value>Do not use LINQ query syntax.</value>
->>>>>>> 2baae76d
   </data>
 </root>